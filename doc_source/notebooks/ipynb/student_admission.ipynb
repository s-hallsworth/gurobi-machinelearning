--- conflicted
+++ resolved
@@ -14,13 +14,9 @@
     "[Janos](https://github.com/INFORMSJoC/2020.1023), a toolkit similar to\n",
     "Gurobi Machine Learning to integrate ML models and Mathematical Optimization.\n",
     "\n",
-<<<<<<< HEAD
-    "In this example, we illustrate in particular how to use the logistic regression and change parameters\n",
-    "to tune the piecewise-linear approximation of the logistic function.\n",
-=======
-    "This example illustrates in particular how to use the logistic regression and changing parameters\n",
-    "to tune the piece wise linear approximation of the logistic function.\n",
->>>>>>> 903fea6c
+    "This example, we illustrate in particular how to use the logistic regression and tune\n",
+    "the piecewise-linear approximation of the logistic function.\n",
+    "\n",
     "We also show how to deal with fixed features in the optimization model using pandas data frames.\n",
     "\n",
     "In this model, data of students admissions in a college is used to predict the probability\n",
