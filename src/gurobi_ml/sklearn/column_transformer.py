--- conflicted
+++ resolved
@@ -81,14 +81,10 @@
         transformers = {k.lower(): v for k, v in sklearn_transformers().items()}
         transformed = []
         for name, trans, cols in column_transform.transformers_:
-<<<<<<< HEAD
-            if self.is_passthrough(trans):
-=======
             if len(cols) == 0:
                 # If there are no columns to transform nothing to do
                 continue
-            if trans == "passthrough":
->>>>>>> 06c673e7
+            if self.is_passthrough(trans):
                 if isinstance(cols, str) or isinstance(cols[0], str):
                     transformed.append(_input.loc[:, cols])
                 else:
