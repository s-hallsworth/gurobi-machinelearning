[project]
name = "gurobi-machinelearning"
<<<<<<< HEAD
version = "1.0.0.dev3"
=======
version = "1.0.0.beta5"
>>>>>>> a09aa792
description = "package to insert ML models in Gurobi"
readme = "README.md"
requires-python = ">=3.9"
license = {text="Apache-2.0"}
keywords = ["mathematical optimization", "gurobi", "scikit-learn", "pytorch", "tensorflow", "ml"]
authors = [
  {name = "Gurobi Optimization LLC"}
]
maintainers = [
  {email = "bonami@gurobi.com"},
  {name = "Pierre Bonami"}
]
classifiers = [
  "Programming Language :: Python :: 3",
  "License :: OSI Approved :: Apache Software License",
  "Operating System :: OS Independent"
]

dependencies = [
  "numpy >= 1.22.0",
  "gurobipy >= 10.0.0",
  "scipy >= 1.9.3"
]

[project.urls]
Repository = "https://github.com/Gurobi/gurobi-machinelearning"
Documentation = "https://gurobi-optimization-gurobi-machine-learning.readthedocs-hosted.com"
"Bug Tracker" = "https://github.com/Gurobi/gurobi-machinelearning/issues"


[build-system]
requires = ["setuptools", "wheel"]
build-backend = "setuptools.build_meta"<|MERGE_RESOLUTION|>--- conflicted
+++ resolved
@@ -1,10 +1,6 @@
 [project]
 name = "gurobi-machinelearning"
-<<<<<<< HEAD
-version = "1.0.0.dev3"
-=======
-version = "1.0.0.beta5"
->>>>>>> a09aa792
+version = "1.0.0.dev1"
 description = "package to insert ML models in Gurobi"
 readme = "README.md"
 requires-python = ">=3.9"
